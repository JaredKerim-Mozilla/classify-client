--- conflicted
+++ resolved
@@ -39,7 +39,7 @@
         })
     });
 
-    let host = env::var("HOST").unwrap_or_else(|_| "127.0.0.1".to_string());
+    let host = env::var("HOST").unwrap_or_else(|_| "localhost".to_string());
     let port = env::var("PORT").unwrap_or_else(|_| "8080".to_string());
     let addr = format!("{}:{}", host, port);
 
@@ -48,31 +48,9 @@
             geoip: geoip.clone(),
         })
         .resource("/", |r| r.get().f(index))
-<<<<<<< HEAD
     })
     .bind(&addr)
     .unwrap_or_else(|err| panic!(format!("Couldn't listen on {}: {}", &addr, err)));
-=======
-    });
-
-    // Re-use a passed file descriptor, or create a new one to listen on.
-    let mut listenfd = ListenFd::from_env();
-    let server = if let Some(listener) = listenfd
-        .take_tcp_listener(0)
-        .expect("Could not get TCP listener")
-    {
-        println!("started server on re-used file descriptor");
-        server.listen(listener)
-    } else {
-        let host = env::var("HOST").unwrap_or_else(|_| "localhost".to_string());
-        let port = env::var("PORT").unwrap_or_else(|_| "8080".to_string());
-        let addr = format!("{}:{}", host, port);
-        println!("started server on https://{}:{}", host, port);
-        server
-            .bind(&addr)
-            .unwrap_or_else(|err| panic!(format!("Couldn't listen on {}: {}", &addr, err)))
-    };
->>>>>>> 81b7d109
 
     server.start();
     println!("started server on https://{}:{}", host, port);
