//! A server that tells clients what time it is and where they are in the world.
//!
#![deny(clippy::all)]
#![deny(missing_docs)]

mod endpoints;
mod errors;
mod geoip;
mod logging;
mod settings;
mod utils;

use actix_web::App;
use sentry;
use sentry_actix::SentryMiddleware;
use slog;

use crate::{
    endpoints::{classify, debug, dockerflow, EndpointState},
    errors::ClassifyError,
    geoip::GeoIpActor,
    settings::Settings,
};

fn main() -> Result<(), ClassifyError> {
    let sys = actix::System::new("classify-client");

    let settings = Settings::load()?;

    let _guard = sentry::init(settings.sentry_dsn.clone());
    sentry::integrations::panic::register_panic_handler();

    let geoip = {
        let path = settings.geoip_db_path.clone();
        actix::SyncArbiter::start(1, move || {
            GeoIpActor::from_path(&path).unwrap_or_else(|err| {
                panic!(format!(
                    "Could not open geoip database at {:?}: {}",
                    path, err
                ))
            })
        })
    };

<<<<<<< HEAD
    let state = EndpointState {
        geoip,
        settings: settings.clone(),
=======
    let app_log = if settings.human_logs {
        logging::MozLogger::new_human()
    } else {
        logging::MozLogger::new_json("app")
    };
    let log_main = app_log.clone();

    let request_log = if settings.human_logs {
        logging::MozLogger::new_human()
    } else {
        logging::MozLogger::new_json("request.summary")
    };

    let state = EndpointState {
        geoip,
        settings,
        log: app_log.clone(),
>>>>>>> f4bc931e
    };

    let addr = format!("{}:{}", state.settings.host, state.settings.port);
    let server = actix_web::server::new(move || {
        let mut app = App::with_state(state.clone())
            .middleware(SentryMiddleware::new())
            .middleware(request_log.clone())
            // API Endpoints
            .resource("/", |r| r.get().f(classify::classify_client))
            // Dockerflow Endpoints
            .resource("/__lbheartbeat__", |r| r.get().f(dockerflow::lbheartbeat))
            .resource("/__heartbeat__", |r| r.get().f(dockerflow::heartbeat))
            .resource("/__version__", |r| r.get().f(dockerflow::version));

        if settings.debug {
            app = app.resource("/debug", |r| r.get().f(debug::debug_handler));
        }

        app
    })
    .bind(&addr)?;

    server.start();
    slog::info!(log_main.log, "started server on https://{}", addr);
    sys.run();

    Ok(())
}<|MERGE_RESOLUTION|>--- conflicted
+++ resolved
@@ -42,11 +42,6 @@
         })
     };
 
-<<<<<<< HEAD
-    let state = EndpointState {
-        geoip,
-        settings: settings.clone(),
-=======
     let app_log = if settings.human_logs {
         logging::MozLogger::new_human()
     } else {
@@ -62,9 +57,8 @@
 
     let state = EndpointState {
         geoip,
-        settings,
+        settings: settings.clone(),
         log: app_log.clone(),
->>>>>>> f4bc931e
     };
 
     let addr = format!("{}:{}", state.settings.host, state.settings.port);
