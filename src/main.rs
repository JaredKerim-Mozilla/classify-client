--- conflicted
+++ resolved
@@ -47,13 +47,9 @@
 
     let addr = format!("{}:{}", state.settings.host, state.settings.port);
     let server = actix_web::server::new(move || {
-<<<<<<< HEAD
         let mut app = App::with_state(state.clone())
-=======
-        App::with_state(state.clone())
             .middleware(SentryMiddleware::new())
             // API Endpoints
->>>>>>> a8074434
             .resource("/", |r| r.get().f(classify::classify_client))
             // Dockerflow Endpoints
             .resource("/__lbheartbeat__", |r| r.get().f(dockerflow::lbheartbeat))
