--- conflicted
+++ resolved
@@ -40,7 +40,26 @@
     lang: Option<String>,
 }
 
-<<<<<<< HEAD
+impl MozLogFields {
+    fn new<S>(request: &HttpRequest<S>, resp: &HttpResponse) -> Self {
+        let headers = request.headers();
+        MozLogFields {
+            method: request.method().to_string(),
+            path: request.uri().to_string(),
+            code: resp.status().as_u16(),
+            agent: headers
+                .get("User-Agent")
+                .and_then(|v| v.to_str().ok())
+                .map(|v| v.to_string()),
+            lang: headers
+                .get("Accept-Language")
+                .and_then(|v| v.to_str().ok())
+                .map(|v| v.to_string()),
+            remote: request.connection_info().remote().map(|r| r.to_string()),
+        }
+    }
+}
+
 pub struct RequestLogMiddleware {
     log: slog::Logger,
 }
@@ -59,46 +78,16 @@
     }
 
     fn finish(&self, request: &HttpRequest<S>, resp: &HttpResponse) -> Finished {
-=======
-impl MozLogFields {
-    fn new<S>(request: &HttpRequest<S>, resp: &HttpResponse) -> Self {
->>>>>>> c8e899e5
-        let headers = request.headers();
-        MozLogFields {
-            method: request.method().to_string(),
-            path: request.uri().to_string(),
-            code: resp.status().as_u16(),
-            agent: headers
-                .get("User-Agent")
-                .and_then(|v| v.to_str().ok())
-                .map(|v| v.to_string()),
-            lang: headers
-                .get("Accept-Language")
-                .and_then(|v| v.to_str().ok())
-                .map(|v| v.to_string()),
-            remote: request.connection_info().remote().map(|r| r.to_string()),
-        }
-    }
-}
-
-impl<S> Middleware<S> for MozLogger {
-    fn start(&self, _req: &HttpRequest<S>) -> Result<Started> {
-        Ok(Started::Done)
-    }
-
-    fn finish(&self, request: &HttpRequest<S>, resp: &HttpResponse) -> Finished {
         let fields = MozLogFields::new(request, resp);
         slog::info!(self.log, "" ; slog::o!(fields));
         Finished::Done
     }
-<<<<<<< HEAD
-=======
 }
 
-impl Default for MozLogger {
+impl Default for RequestLogMiddleware {
     fn default() -> Self {
         Self {
-            log: slog::Logger::root(slog::Discard, slog::o!()).new(slog::o!()),
+            log: slog::Logger::root(slog::Discard, slog::o!()),
         }
     }
 }
@@ -122,5 +111,4 @@
         assert_eq!(fields.lang, None);
         assert_eq!(fields.remote, None);
     }
->>>>>>> c8e899e5
 }