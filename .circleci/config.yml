--- conflicted
+++ resolved
@@ -1,4 +1,3 @@
-<<<<<<< HEAD
 # These environment variables must be set in CircleCI UI
 #
 # DOCKERHUB_REPO - docker hub repo, format: <username>/<repo>
@@ -7,13 +6,6 @@
 # DOCKER_PASS
 #
 version: 2
-=======
-version: 2.1
-
-orbs:
-  codecov: codecov/codecov@1.0.1
-
->>>>>>> 9cf5fa6e
 jobs:
   test:
     docker:
@@ -47,6 +39,12 @@
       - run:
           name: Test
           command: cargo test --release
+      - run:
+          name: Coverage
+          command: cargo kcov
+      - codecov/upload:
+          file: target/cov/
+          flags: flags cargo_kcov
   build:
     docker:
       - image: docker:18.03.0-ce
@@ -70,7 +68,6 @@
             "$CIRCLE_PROJECT_REPONAME" \
             "$CIRCLE_BUILD_URL" > version.json
       - run:
-<<<<<<< HEAD
           name: Build Docker image
           command: docker build -t app:build .
 
@@ -130,11 +127,4 @@
             tags:
               only: /.*/
             branches:
-              only: master
-=======
-          name: Coverage
-          command: cargo kcov
-      - codecov/upload:
-          file: target/cov/
-          flags: flags cargo_kcov
->>>>>>> 9cf5fa6e
+              only: master